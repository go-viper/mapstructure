--- conflicted
+++ resolved
@@ -1375,7 +1375,6 @@
 			}
 
 			if squash {
-<<<<<<< HEAD
 				switch fieldVal.Kind() {
 				case reflect.Struct:
 					structs = append(structs, fieldVal)
@@ -1384,14 +1383,7 @@
 						structs = append(structs, fieldVal.Elem().Elem())
 					}
 				default:
-					errors = appendErrors(errors,
-						fmt.Errorf("%s: unsupported type for squash: %s", fieldType.Name, fieldVal.Kind()))
-=======
-				if fieldVal.Kind() != reflect.Struct {
 					errs = append(errs, fmt.Errorf("%s: unsupported type for squash: %s", fieldType.Name, fieldVal.Kind()))
-				} else {
-					structs = append(structs, fieldVal)
->>>>>>> 2842dc86
 				}
 				continue
 			}
