// Package mapstructure exposes functionality to convert one arbitrary
// Go type into another, typically to convert a map[string]interface{}
// into a native Go structure.
//
// The Go structure can be arbitrarily complex, containing slices,
// other structs, etc. and the decoder will properly decode nested
// maps and so on into the proper structures in the native Go struct.
// See the examples to see what the decoder is capable of.
//
// The simplest function to start with is Decode.
//
// Field Tags
//
// When decoding to a struct, mapstructure will use the field name by
// default to perform the mapping. For example, if a struct has a field
// "Username" then mapstructure will look for a key in the source value
// of "username" (case insensitive).
//
//     type User struct {
//         Username string
//     }
//
// You can change the behavior of mapstructure by using struct tags.
// The default struct tag that mapstructure looks for is "mapstructure"
// but you can customize it using DecoderConfig.
//
// Renaming Fields
//
// To rename the key that mapstructure looks for, use the "mapstructure"
// tag and set a value directly. For example, to change the "username" example
// above to "user":
//
//     type User struct {
//         Username string `mapstructure:"user"`
//     }
//
// Embedded Structs and Squashing
//
// Embedded structs are treated as if they're another field with that name.
// By default, the two structs below are equivalent when decoding with
// mapstructure:
//
//     type Person struct {
//         Name string
//     }
//
//     type Friend struct {
//         Person
//     }
//
//     type Friend struct {
//         Person Person
//     }
//
// This would require an input that looks like below:
//
//     map[string]interface{}{
//         "person": map[string]interface{}{"name": "alice"},
//     }
//
// If your "person" value is NOT nested, then you can append ",squash" to
// your tag value and mapstructure will treat it as if the embedded struct
// were part of the struct directly. Example:
//
//     type Friend struct {
//         Person `mapstructure:",squash"`
//     }
//
// Now the following input would be accepted:
//
//     map[string]interface{}{
//         "name": "alice",
//     }
//
// DecoderConfig has a field that changes the behavior of mapstructure
// to always squash embedded structs.
//
// Remainder Values
//
// If there are any unmapped keys in the source value, mapstructure by
// default will silently ignore them. You can error by setting ErrorUnused
// in DecoderConfig. If you're using Metadata you can also maintain a slice
// of the unused keys.
//
// You can also use the ",remain" suffix on your tag to collect all unused
// values in a map. The field with this tag MUST be a map type and should
// probably be a "map[string]interface{}" or "map[interface{}]interface{}".
// See example below:
//
//     type Friend struct {
//         Name  string
//         Other map[string]interface{} `mapstructure:",remain"`
//     }
//
// Given the input below, Other would be populated with the other
// values that weren't used (everything but "name"):
//
//     map[string]interface{}{
//         "name":    "bob",
//         "address": "123 Maple St.",
//     }
//
<<<<<<< HEAD
// Unexported fields
//
// Since unexported (private) struct fields cannot be set outside the package
// where they are defined, the decoder will simply skip them.
//
// For this output type definition:
//
//     type Exported struct {
//         private string // this unexported field will be skipped
//         Public string
//     }
//
// Using this map as input:
//
//     map[string]interface{}{
//         "private": "I will be ignored",
//         "Public":  "I made it through!",
//     }
//
// The following struct will be decoded:
//
//     type Exported struct {
//         private: "" // field is left with an empty string (zero value)
//         Public: "I made it through!"
=======
// Omit Empty Values
//
// When decoding from a struct to any other value, you may use the
// ",omitempty" suffix on your tag to omit that value if it equates to
// the zero value. The zero value of all types is specified in the Go
// specification.
//
// For example, the zero type of a numeric type is zero ("0"). If the struct
// field value is zero and a numeric type, the field is empty, and it won't
// be encoded into the destination type.
//
//     type Source {
//         Age int `mapstructure:",omitempty"`
>>>>>>> 331aabc9
//     }
//
// Other Configuration
//
// mapstructure is highly configurable. See the DecoderConfig struct
// for other features and options that are supported.
package mapstructure

import (
	"encoding/json"
	"errors"
	"fmt"
	"reflect"
	"sort"
	"strconv"
	"strings"
)

// DecodeHookFunc is the callback function that can be used for
// data transformations. See "DecodeHook" in the DecoderConfig
// struct.
//
// The type should be DecodeHookFuncType or DecodeHookFuncKind.
// Either is accepted. Types are a superset of Kinds (Types can return
// Kinds) and are generally a richer thing to use, but Kinds are simpler
// if you only need those.
//
// The reason DecodeHookFunc is multi-typed is for backwards compatibility:
// we started with Kinds and then realized Types were the better solution,
// but have a promise to not break backwards compat so we now support
// both.
type DecodeHookFunc interface{}

// DecodeHookFuncType is a DecodeHookFunc which has complete information about
// the source and target types.
type DecodeHookFuncType func(reflect.Type, reflect.Type, interface{}) (interface{}, error)

// DecodeHookFuncKind is a DecodeHookFunc which knows only the Kinds of the
// source and target types.
type DecodeHookFuncKind func(reflect.Kind, reflect.Kind, interface{}) (interface{}, error)

// DecoderConfig is the configuration that is used to create a new decoder
// and allows customization of various aspects of decoding.
type DecoderConfig struct {
	// DecodeHook, if set, will be called before any decoding and any
	// type conversion (if WeaklyTypedInput is on). This lets you modify
	// the values before they're set down onto the resulting struct.
	//
	// If an error is returned, the entire decode will fail with that
	// error.
	DecodeHook DecodeHookFunc

	// If ErrorUnused is true, then it is an error for there to exist
	// keys in the original map that were unused in the decoding process
	// (extra keys).
	ErrorUnused bool

	// ZeroFields, if set to true, will zero fields before writing them.
	// For example, a map will be emptied before decoded values are put in
	// it. If this is false, a map will be merged.
	ZeroFields bool

	// If WeaklyTypedInput is true, the decoder will make the following
	// "weak" conversions:
	//
	//   - bools to string (true = "1", false = "0")
	//   - numbers to string (base 10)
	//   - bools to int/uint (true = 1, false = 0)
	//   - strings to int/uint (base implied by prefix)
	//   - int to bool (true if value != 0)
	//   - string to bool (accepts: 1, t, T, TRUE, true, True, 0, f, F,
	//     FALSE, false, False. Anything else is an error)
	//   - empty array = empty map and vice versa
	//   - negative numbers to overflowed uint values (base 10)
	//   - slice of maps to a merged map
	//   - single values are converted to slices if required. Each
	//     element is weakly decoded. For example: "4" can become []int{4}
	//     if the target type is an int slice.
	//
	WeaklyTypedInput bool

	// Squash will squash embedded structs.  A squash tag may also be
	// added to an individual struct field using a tag.  For example:
	//
	//  type Parent struct {
	//      Child `mapstructure:",squash"`
	//  }
	Squash bool

	// Metadata is the struct that will contain extra metadata about
	// the decoding. If this is nil, then no metadata will be tracked.
	Metadata *Metadata

	// Result is a pointer to the struct that will contain the decoded
	// value.
	Result interface{}

	// The tag name that mapstructure reads for field names. This
	// defaults to "mapstructure"
	TagName string
}

// A Decoder takes a raw interface value and turns it into structured
// data, keeping track of rich error information along the way in case
// anything goes wrong. Unlike the basic top-level Decode method, you can
// more finely control how the Decoder behaves using the DecoderConfig
// structure. The top-level Decode method is just a convenience that sets
// up the most basic Decoder.
type Decoder struct {
	config *DecoderConfig
}

// Metadata contains information about decoding a structure that
// is tedious or difficult to get otherwise.
type Metadata struct {
	// Keys are the keys of the structure which were successfully decoded
	Keys []string

	// Unused is a slice of keys that were found in the raw value but
	// weren't decoded since there was no matching field in the result interface
	Unused []string
}

// Decode takes an input structure and uses reflection to translate it to
// the output structure. output must be a pointer to a map or struct.
func Decode(input interface{}, output interface{}) error {
	config := &DecoderConfig{
		Metadata: nil,
		Result:   output,
	}

	decoder, err := NewDecoder(config)
	if err != nil {
		return err
	}

	return decoder.Decode(input)
}

// WeakDecode is the same as Decode but is shorthand to enable
// WeaklyTypedInput. See DecoderConfig for more info.
func WeakDecode(input, output interface{}) error {
	config := &DecoderConfig{
		Metadata:         nil,
		Result:           output,
		WeaklyTypedInput: true,
	}

	decoder, err := NewDecoder(config)
	if err != nil {
		return err
	}

	return decoder.Decode(input)
}

// DecodeMetadata is the same as Decode, but is shorthand to
// enable metadata collection. See DecoderConfig for more info.
func DecodeMetadata(input interface{}, output interface{}, metadata *Metadata) error {
	config := &DecoderConfig{
		Metadata: metadata,
		Result:   output,
	}

	decoder, err := NewDecoder(config)
	if err != nil {
		return err
	}

	return decoder.Decode(input)
}

// WeakDecodeMetadata is the same as Decode, but is shorthand to
// enable both WeaklyTypedInput and metadata collection. See
// DecoderConfig for more info.
func WeakDecodeMetadata(input interface{}, output interface{}, metadata *Metadata) error {
	config := &DecoderConfig{
		Metadata:         metadata,
		Result:           output,
		WeaklyTypedInput: true,
	}

	decoder, err := NewDecoder(config)
	if err != nil {
		return err
	}

	return decoder.Decode(input)
}

// NewDecoder returns a new decoder for the given configuration. Once
// a decoder has been returned, the same configuration must not be used
// again.
func NewDecoder(config *DecoderConfig) (*Decoder, error) {
	val := reflect.ValueOf(config.Result)
	if val.Kind() != reflect.Ptr {
		return nil, errors.New("result must be a pointer")
	}

	val = val.Elem()
	if !val.CanAddr() {
		return nil, errors.New("result must be addressable (a pointer)")
	}

	if config.Metadata != nil {
		if config.Metadata.Keys == nil {
			config.Metadata.Keys = make([]string, 0)
		}

		if config.Metadata.Unused == nil {
			config.Metadata.Unused = make([]string, 0)
		}
	}

	if config.TagName == "" {
		config.TagName = "mapstructure"
	}

	result := &Decoder{
		config: config,
	}

	return result, nil
}

// Decode decodes the given raw interface to the target pointer specified
// by the configuration.
func (d *Decoder) Decode(input interface{}) error {
	return d.decode("", input, reflect.ValueOf(d.config.Result).Elem())
}

// Decodes an unknown data type into a specific reflection value.
func (d *Decoder) decode(name string, input interface{}, outVal reflect.Value) error {
	var inputVal reflect.Value
	if input != nil {
		inputVal = reflect.ValueOf(input)

		// We need to check here if input is a typed nil. Typed nils won't
		// match the "input == nil" below so we check that here.
		if inputVal.Kind() == reflect.Ptr && inputVal.IsNil() {
			input = nil
		}
	}

	if input == nil {
		// If the data is nil, then we don't set anything, unless ZeroFields is set
		// to true.
		if d.config.ZeroFields {
			outVal.Set(reflect.Zero(outVal.Type()))

			if d.config.Metadata != nil && name != "" {
				d.config.Metadata.Keys = append(d.config.Metadata.Keys, name)
			}
		}
		return nil
	}

	if !inputVal.IsValid() {
		// If the input value is invalid, then we just set the value
		// to be the zero value.
		outVal.Set(reflect.Zero(outVal.Type()))
		if d.config.Metadata != nil && name != "" {
			d.config.Metadata.Keys = append(d.config.Metadata.Keys, name)
		}
		return nil
	}

	if d.config.DecodeHook != nil {
		// We have a DecodeHook, so let's pre-process the input.
		var err error
		input, err = DecodeHookExec(
			d.config.DecodeHook,
			inputVal.Type(), outVal.Type(), input)
		if err != nil {
			return fmt.Errorf("error decoding '%s': %s", name, err)
		}
	}

	var err error
	outputKind := getKind(outVal)
	addMetaKey := true
	switch outputKind {
	case reflect.Bool:
		err = d.decodeBool(name, input, outVal)
	case reflect.Interface:
		err = d.decodeBasic(name, input, outVal)
	case reflect.String:
		err = d.decodeString(name, input, outVal)
	case reflect.Int:
		err = d.decodeInt(name, input, outVal)
	case reflect.Uint:
		err = d.decodeUint(name, input, outVal)
	case reflect.Float32:
		err = d.decodeFloat(name, input, outVal)
	case reflect.Struct:
		err = d.decodeStruct(name, input, outVal)
	case reflect.Map:
		err = d.decodeMap(name, input, outVal)
	case reflect.Ptr:
		addMetaKey, err = d.decodePtr(name, input, outVal)
	case reflect.Slice:
		err = d.decodeSlice(name, input, outVal)
	case reflect.Array:
		err = d.decodeArray(name, input, outVal)
	case reflect.Func:
		err = d.decodeFunc(name, input, outVal)
	default:
		// If we reached this point then we weren't able to decode it
		return fmt.Errorf("%s: unsupported type: %s", name, outputKind)
	}

	// If we reached here, then we successfully decoded SOMETHING, so
	// mark the key as used if we're tracking metainput.
	if addMetaKey && d.config.Metadata != nil && name != "" {
		d.config.Metadata.Keys = append(d.config.Metadata.Keys, name)
	}

	return err
}

// This decodes a basic type (bool, int, string, etc.) and sets the
// value to "data" of that type.
func (d *Decoder) decodeBasic(name string, data interface{}, val reflect.Value) error {
	if val.IsValid() && val.Elem().IsValid() {
		return d.decode(name, data, val.Elem())
	}

	dataVal := reflect.ValueOf(data)

	// If the input data is a pointer, and the assigned type is the dereference
	// of that exact pointer, then indirect it so that we can assign it.
	// Example: *string to string
	if dataVal.Kind() == reflect.Ptr && dataVal.Type().Elem() == val.Type() {
		dataVal = reflect.Indirect(dataVal)
	}

	if !dataVal.IsValid() {
		dataVal = reflect.Zero(val.Type())
	}

	dataValType := dataVal.Type()
	if !dataValType.AssignableTo(val.Type()) {
		return fmt.Errorf(
			"'%s' expected type '%s', got '%s'",
			name, val.Type(), dataValType)
	}

	val.Set(dataVal)
	return nil
}

func (d *Decoder) decodeString(name string, data interface{}, val reflect.Value) error {
	dataVal := reflect.Indirect(reflect.ValueOf(data))
	dataKind := getKind(dataVal)

	converted := true
	switch {
	case dataKind == reflect.String:
		val.SetString(dataVal.String())
	case dataKind == reflect.Bool && d.config.WeaklyTypedInput:
		if dataVal.Bool() {
			val.SetString("1")
		} else {
			val.SetString("0")
		}
	case dataKind == reflect.Int && d.config.WeaklyTypedInput:
		val.SetString(strconv.FormatInt(dataVal.Int(), 10))
	case dataKind == reflect.Uint && d.config.WeaklyTypedInput:
		val.SetString(strconv.FormatUint(dataVal.Uint(), 10))
	case dataKind == reflect.Float32 && d.config.WeaklyTypedInput:
		val.SetString(strconv.FormatFloat(dataVal.Float(), 'f', -1, 64))
	case dataKind == reflect.Slice && d.config.WeaklyTypedInput,
		dataKind == reflect.Array && d.config.WeaklyTypedInput:
		dataType := dataVal.Type()
		elemKind := dataType.Elem().Kind()
		switch elemKind {
		case reflect.Uint8:
			var uints []uint8
			if dataKind == reflect.Array {
				uints = make([]uint8, dataVal.Len(), dataVal.Len())
				for i := range uints {
					uints[i] = dataVal.Index(i).Interface().(uint8)
				}
			} else {
				uints = dataVal.Interface().([]uint8)
			}
			val.SetString(string(uints))
		default:
			converted = false
		}
	default:
		converted = false
	}

	if !converted {
		return fmt.Errorf(
			"'%s' expected type '%s', got unconvertible type '%s'",
			name, val.Type(), dataVal.Type())
	}

	return nil
}

func (d *Decoder) decodeInt(name string, data interface{}, val reflect.Value) error {
	dataVal := reflect.Indirect(reflect.ValueOf(data))
	dataKind := getKind(dataVal)
	dataType := dataVal.Type()

	switch {
	case dataKind == reflect.Int:
		val.SetInt(dataVal.Int())
	case dataKind == reflect.Uint:
		val.SetInt(int64(dataVal.Uint()))
	case dataKind == reflect.Float32:
		val.SetInt(int64(dataVal.Float()))
	case dataKind == reflect.Bool && d.config.WeaklyTypedInput:
		if dataVal.Bool() {
			val.SetInt(1)
		} else {
			val.SetInt(0)
		}
	case dataKind == reflect.String && d.config.WeaklyTypedInput:
		i, err := strconv.ParseInt(dataVal.String(), 0, val.Type().Bits())
		if err == nil {
			val.SetInt(i)
		} else {
			return fmt.Errorf("cannot parse '%s' as int: %s", name, err)
		}
	case dataType.PkgPath() == "encoding/json" && dataType.Name() == "Number":
		jn := data.(json.Number)
		i, err := jn.Int64()
		if err != nil {
			return fmt.Errorf(
				"error decoding json.Number into %s: %s", name, err)
		}
		val.SetInt(i)
	default:
		return fmt.Errorf(
			"'%s' expected type '%s', got unconvertible type '%s'",
			name, val.Type(), dataVal.Type())
	}

	return nil
}

func (d *Decoder) decodeUint(name string, data interface{}, val reflect.Value) error {
	dataVal := reflect.Indirect(reflect.ValueOf(data))
	dataKind := getKind(dataVal)
	dataType := dataVal.Type()

	switch {
	case dataKind == reflect.Int:
		i := dataVal.Int()
		if i < 0 && !d.config.WeaklyTypedInput {
			return fmt.Errorf("cannot parse '%s', %d overflows uint",
				name, i)
		}
		val.SetUint(uint64(i))
	case dataKind == reflect.Uint:
		val.SetUint(dataVal.Uint())
	case dataKind == reflect.Float32:
		f := dataVal.Float()
		if f < 0 && !d.config.WeaklyTypedInput {
			return fmt.Errorf("cannot parse '%s', %f overflows uint",
				name, f)
		}
		val.SetUint(uint64(f))
	case dataKind == reflect.Bool && d.config.WeaklyTypedInput:
		if dataVal.Bool() {
			val.SetUint(1)
		} else {
			val.SetUint(0)
		}
	case dataKind == reflect.String && d.config.WeaklyTypedInput:
		i, err := strconv.ParseUint(dataVal.String(), 0, val.Type().Bits())
		if err == nil {
			val.SetUint(i)
		} else {
			return fmt.Errorf("cannot parse '%s' as uint: %s", name, err)
		}
	case dataType.PkgPath() == "encoding/json" && dataType.Name() == "Number":
		jn := data.(json.Number)
		i, err := jn.Int64()
		if err != nil {
			return fmt.Errorf(
				"error decoding json.Number into %s: %s", name, err)
		}
		if i < 0 && !d.config.WeaklyTypedInput {
			return fmt.Errorf("cannot parse '%s', %d overflows uint",
				name, i)
		}
		val.SetUint(uint64(i))
	default:
		return fmt.Errorf(
			"'%s' expected type '%s', got unconvertible type '%s'",
			name, val.Type(), dataVal.Type())
	}

	return nil
}

func (d *Decoder) decodeBool(name string, data interface{}, val reflect.Value) error {
	dataVal := reflect.Indirect(reflect.ValueOf(data))
	dataKind := getKind(dataVal)

	switch {
	case dataKind == reflect.Bool:
		val.SetBool(dataVal.Bool())
	case dataKind == reflect.Int && d.config.WeaklyTypedInput:
		val.SetBool(dataVal.Int() != 0)
	case dataKind == reflect.Uint && d.config.WeaklyTypedInput:
		val.SetBool(dataVal.Uint() != 0)
	case dataKind == reflect.Float32 && d.config.WeaklyTypedInput:
		val.SetBool(dataVal.Float() != 0)
	case dataKind == reflect.String && d.config.WeaklyTypedInput:
		b, err := strconv.ParseBool(dataVal.String())
		if err == nil {
			val.SetBool(b)
		} else if dataVal.String() == "" {
			val.SetBool(false)
		} else {
			return fmt.Errorf("cannot parse '%s' as bool: %s", name, err)
		}
	default:
		return fmt.Errorf(
			"'%s' expected type '%s', got unconvertible type '%s'",
			name, val.Type(), dataVal.Type())
	}

	return nil
}

func (d *Decoder) decodeFloat(name string, data interface{}, val reflect.Value) error {
	dataVal := reflect.Indirect(reflect.ValueOf(data))
	dataKind := getKind(dataVal)
	dataType := dataVal.Type()

	switch {
	case dataKind == reflect.Int:
		val.SetFloat(float64(dataVal.Int()))
	case dataKind == reflect.Uint:
		val.SetFloat(float64(dataVal.Uint()))
	case dataKind == reflect.Float32:
		val.SetFloat(dataVal.Float())
	case dataKind == reflect.Bool && d.config.WeaklyTypedInput:
		if dataVal.Bool() {
			val.SetFloat(1)
		} else {
			val.SetFloat(0)
		}
	case dataKind == reflect.String && d.config.WeaklyTypedInput:
		f, err := strconv.ParseFloat(dataVal.String(), val.Type().Bits())
		if err == nil {
			val.SetFloat(f)
		} else {
			return fmt.Errorf("cannot parse '%s' as float: %s", name, err)
		}
	case dataType.PkgPath() == "encoding/json" && dataType.Name() == "Number":
		jn := data.(json.Number)
		i, err := jn.Float64()
		if err != nil {
			return fmt.Errorf(
				"error decoding json.Number into %s: %s", name, err)
		}
		val.SetFloat(i)
	default:
		return fmt.Errorf(
			"'%s' expected type '%s', got unconvertible type '%s'",
			name, val.Type(), dataVal.Type())
	}

	return nil
}

func (d *Decoder) decodeMap(name string, data interface{}, val reflect.Value) error {
	valType := val.Type()
	valKeyType := valType.Key()
	valElemType := valType.Elem()

	// By default we overwrite keys in the current map
	valMap := val

	// If the map is nil or we're purposely zeroing fields, make a new map
	if valMap.IsNil() || d.config.ZeroFields {
		// Make a new map to hold our result
		mapType := reflect.MapOf(valKeyType, valElemType)
		valMap = reflect.MakeMap(mapType)
	}

	// Check input type and based on the input type jump to the proper func
	dataVal := reflect.Indirect(reflect.ValueOf(data))
	switch dataVal.Kind() {
	case reflect.Map:
		return d.decodeMapFromMap(name, dataVal, val, valMap)

	case reflect.Struct:
		return d.decodeMapFromStruct(name, dataVal, val, valMap)

	case reflect.Array, reflect.Slice:
		if d.config.WeaklyTypedInput {
			return d.decodeMapFromSlice(name, dataVal, val, valMap)
		}

		fallthrough

	default:
		return fmt.Errorf("'%s' expected a map, got '%s'", name, dataVal.Kind())
	}
}

func (d *Decoder) decodeMapFromSlice(name string, dataVal reflect.Value, val reflect.Value, valMap reflect.Value) error {
	// Special case for BC reasons (covered by tests)
	if dataVal.Len() == 0 {
		val.Set(valMap)
		return nil
	}

	for i := 0; i < dataVal.Len(); i++ {
		err := d.decode(
			fmt.Sprintf("%s[%d]", name, i),
			dataVal.Index(i).Interface(), val)
		if err != nil {
			return err
		}
	}

	return nil
}

func (d *Decoder) decodeMapFromMap(name string, dataVal reflect.Value, val reflect.Value, valMap reflect.Value) error {
	valType := val.Type()
	valKeyType := valType.Key()
	valElemType := valType.Elem()

	// Accumulate errors
	errors := make([]string, 0)

	// If the input data is empty, then we just match what the input data is.
	if dataVal.Len() == 0 {
		if dataVal.IsNil() {
			if !val.IsNil() {
				val.Set(dataVal)
			}
		} else {
			// Set to empty allocated value
			val.Set(valMap)
		}

		return nil
	}

	for _, k := range dataVal.MapKeys() {
		fieldName := fmt.Sprintf("%s[%s]", name, k)

		// First decode the key into the proper type
		currentKey := reflect.Indirect(reflect.New(valKeyType))
		if err := d.decode(fieldName, k.Interface(), currentKey); err != nil {
			errors = appendErrors(errors, err)
			continue
		}

		// Next decode the data into the proper type
		v := dataVal.MapIndex(k).Interface()
		currentVal := reflect.Indirect(reflect.New(valElemType))
		if err := d.decode(fieldName, v, currentVal); err != nil {
			errors = appendErrors(errors, err)
			continue
		}

		valMap.SetMapIndex(currentKey, currentVal)
	}

	// Set the built up map to the value
	val.Set(valMap)

	// If we had errors, return those
	if len(errors) > 0 {
		return &Error{errors}
	}

	return nil
}

func (d *Decoder) decodeMapFromStruct(name string, dataVal reflect.Value, val reflect.Value, valMap reflect.Value) error {
	typ := dataVal.Type()
	for i := 0; i < typ.NumField(); i++ {
		// Get the StructField first since this is a cheap operation. If the
		// field is unexported, then ignore it.
		f := typ.Field(i)
		if f.PkgPath != "" {
			continue
		}

		// Next get the actual value of this field and verify it is assignable
		// to the map value.
		v := dataVal.Field(i)
		if !v.Type().AssignableTo(valMap.Type().Elem()) {
			return fmt.Errorf("cannot assign type '%s' to map value field of type '%s'", v.Type(), valMap.Type().Elem())
		}

		tagValue := f.Tag.Get(d.config.TagName)
		tagParts := strings.Split(tagValue, ",")

		// If "omitempty" is specified in the tag, it ignores empty values.
		omitempty := false
		for _, tag := range tagParts[1:] {
			if tag == "omitempty" {
				omitempty = true
				break
			}
		}
		if omitempty && isEmptyValue(v) {
			continue
		}

		// Determine the name of the key in the map
		keyName := f.Name
		if tagParts[0] != "" {
			if tagParts[0] == "-" {
				continue
			}
			keyName = tagParts[0]
		}

		// If Squash is set in the config, we squash the field down.
		squash := d.config.Squash && v.Kind() == reflect.Struct
		// If "squash" is specified in the tag, we squash the field down.
		if !squash {
			for _, tag := range tagParts[1:] {
				if tag == "squash" {
					squash = true
					break
				}
			}
			if squash && v.Kind() != reflect.Struct {
				return fmt.Errorf("cannot squash non-struct type '%s'", v.Type())
			}
		}

		switch v.Kind() {
		// this is an embedded struct, so handle it differently
		case reflect.Struct:
			x := reflect.New(v.Type())
			x.Elem().Set(v)

			vType := valMap.Type()
			vKeyType := vType.Key()
			vElemType := vType.Elem()
			mType := reflect.MapOf(vKeyType, vElemType)
			vMap := reflect.MakeMap(mType)

			err := d.decode(keyName, x.Interface(), vMap)
			if err != nil {
				return err
			}

			if squash {
				for _, k := range vMap.MapKeys() {
					valMap.SetMapIndex(k, vMap.MapIndex(k))
				}
			} else {
				valMap.SetMapIndex(reflect.ValueOf(keyName), vMap)
			}

		default:
			valMap.SetMapIndex(reflect.ValueOf(keyName), v)
		}
	}

	if val.CanAddr() {
		val.Set(valMap)
	}

	return nil
}

func (d *Decoder) decodePtr(name string, data interface{}, val reflect.Value) (bool, error) {
	// If the input data is nil, then we want to just set the output
	// pointer to be nil as well.
	isNil := data == nil
	if !isNil {
		switch v := reflect.Indirect(reflect.ValueOf(data)); v.Kind() {
		case reflect.Chan,
			reflect.Func,
			reflect.Interface,
			reflect.Map,
			reflect.Ptr,
			reflect.Slice:
			isNil = v.IsNil()
		}
	}
	if isNil {
		if !val.IsNil() && val.CanSet() {
			nilValue := reflect.New(val.Type()).Elem()
			val.Set(nilValue)
		}

		return true, nil
	}

	// Create an element of the concrete (non pointer) type and decode
	// into that. Then set the value of the pointer to this type.
	valType := val.Type()
	valElemType := valType.Elem()
	if val.CanSet() {
		realVal := val
		if realVal.IsNil() || d.config.ZeroFields {
			realVal = reflect.New(valElemType)
		}

		if err := d.decode(name, data, reflect.Indirect(realVal)); err != nil {
			return false, err
		}

		val.Set(realVal)
	} else {
		if err := d.decode(name, data, reflect.Indirect(val)); err != nil {
			return false, err
		}
	}
	return false, nil
}

func (d *Decoder) decodeFunc(name string, data interface{}, val reflect.Value) error {
	// Create an element of the concrete (non pointer) type and decode
	// into that. Then set the value of the pointer to this type.
	dataVal := reflect.Indirect(reflect.ValueOf(data))
	if val.Type() != dataVal.Type() {
		return fmt.Errorf(
			"'%s' expected type '%s', got unconvertible type '%s'",
			name, val.Type(), dataVal.Type())
	}
	val.Set(dataVal)
	return nil
}

func (d *Decoder) decodeSlice(name string, data interface{}, val reflect.Value) error {
	dataVal := reflect.Indirect(reflect.ValueOf(data))
	dataValKind := dataVal.Kind()
	valType := val.Type()
	valElemType := valType.Elem()
	sliceType := reflect.SliceOf(valElemType)

	// If we have a non array/slice type then we first attempt to convert.
	if dataValKind != reflect.Array && dataValKind != reflect.Slice {
		if d.config.WeaklyTypedInput {
			switch {
			// Slice and array we use the normal logic
			case dataValKind == reflect.Slice, dataValKind == reflect.Array:
				break

			// Empty maps turn into empty slices
			case dataValKind == reflect.Map:
				if dataVal.Len() == 0 {
					val.Set(reflect.MakeSlice(sliceType, 0, 0))
					return nil
				}
				// Create slice of maps of other sizes
				return d.decodeSlice(name, []interface{}{data}, val)

			case dataValKind == reflect.String && valElemType.Kind() == reflect.Uint8:
				return d.decodeSlice(name, []byte(dataVal.String()), val)

			// All other types we try to convert to the slice type
			// and "lift" it into it. i.e. a string becomes a string slice.
			default:
				// Just re-try this function with data as a slice.
				return d.decodeSlice(name, []interface{}{data}, val)
			}
		}

		return fmt.Errorf(
			"'%s': source data must be an array or slice, got %s", name, dataValKind)
	}

	// If the input value is nil, then don't allocate since empty != nil
	if dataVal.IsNil() {
		return nil
	}

	valSlice := val
	if valSlice.IsNil() || d.config.ZeroFields {
		// Make a new slice to hold our result, same size as the original data.
		valSlice = reflect.MakeSlice(sliceType, dataVal.Len(), dataVal.Len())
	}

	// Accumulate any errors
	errors := make([]string, 0)

	for i := 0; i < dataVal.Len(); i++ {
		currentData := dataVal.Index(i).Interface()
		for valSlice.Len() <= i {
			valSlice = reflect.Append(valSlice, reflect.Zero(valElemType))
		}
		currentField := valSlice.Index(i)

		fieldName := fmt.Sprintf("%s[%d]", name, i)
		if err := d.decode(fieldName, currentData, currentField); err != nil {
			errors = appendErrors(errors, err)
		}
	}

	// Finally, set the value to the slice we built up
	val.Set(valSlice)

	// If there were errors, we return those
	if len(errors) > 0 {
		return &Error{errors}
	}

	return nil
}

func (d *Decoder) decodeArray(name string, data interface{}, val reflect.Value) error {
	dataVal := reflect.Indirect(reflect.ValueOf(data))
	dataValKind := dataVal.Kind()
	valType := val.Type()
	valElemType := valType.Elem()
	arrayType := reflect.ArrayOf(valType.Len(), valElemType)

	valArray := val

	if valArray.Interface() == reflect.Zero(valArray.Type()).Interface() || d.config.ZeroFields {
		// Check input type
		if dataValKind != reflect.Array && dataValKind != reflect.Slice {
			if d.config.WeaklyTypedInput {
				switch {
				// Empty maps turn into empty arrays
				case dataValKind == reflect.Map:
					if dataVal.Len() == 0 {
						val.Set(reflect.Zero(arrayType))
						return nil
					}

				// All other types we try to convert to the array type
				// and "lift" it into it. i.e. a string becomes a string array.
				default:
					// Just re-try this function with data as a slice.
					return d.decodeArray(name, []interface{}{data}, val)
				}
			}

			return fmt.Errorf(
				"'%s': source data must be an array or slice, got %s", name, dataValKind)

		}
		if dataVal.Len() > arrayType.Len() {
			return fmt.Errorf(
				"'%s': expected source data to have length less or equal to %d, got %d", name, arrayType.Len(), dataVal.Len())

		}

		// Make a new array to hold our result, same size as the original data.
		valArray = reflect.New(arrayType).Elem()
	}

	// Accumulate any errors
	errors := make([]string, 0)

	for i := 0; i < dataVal.Len(); i++ {
		currentData := dataVal.Index(i).Interface()
		currentField := valArray.Index(i)

		fieldName := fmt.Sprintf("%s[%d]", name, i)
		if err := d.decode(fieldName, currentData, currentField); err != nil {
			errors = appendErrors(errors, err)
		}
	}

	// Finally, set the value to the array we built up
	val.Set(valArray)

	// If there were errors, we return those
	if len(errors) > 0 {
		return &Error{errors}
	}

	return nil
}

func (d *Decoder) decodeStruct(name string, data interface{}, val reflect.Value) error {
	dataVal := reflect.Indirect(reflect.ValueOf(data))

	// If the type of the value to write to and the data match directly,
	// then we just set it directly instead of recursing into the structure.
	if dataVal.Type() == val.Type() {
		val.Set(dataVal)
		return nil
	}

	dataValKind := dataVal.Kind()
	switch dataValKind {
	case reflect.Map:
		return d.decodeStructFromMap(name, dataVal, val)

	case reflect.Struct:
		// Not the most efficient way to do this but we can optimize later if
		// we want to. To convert from struct to struct we go to map first
		// as an intermediary.
		m := make(map[string]interface{})
		mval := reflect.Indirect(reflect.ValueOf(&m))
		if err := d.decodeMapFromStruct(name, dataVal, mval, mval); err != nil {
			return err
		}

		result := d.decodeStructFromMap(name, mval, val)
		return result

	default:
		return fmt.Errorf("'%s' expected a map, got '%s'", name, dataVal.Kind())
	}
}

func (d *Decoder) decodeStructFromMap(name string, dataVal, val reflect.Value) error {
	dataValType := dataVal.Type()
	if kind := dataValType.Key().Kind(); kind != reflect.String && kind != reflect.Interface {
		return fmt.Errorf(
			"'%s' needs a map with string keys, has '%s' keys",
			name, dataValType.Key().Kind())
	}

	dataValKeys := make(map[reflect.Value]struct{})
	dataValKeysUnused := make(map[interface{}]struct{})
	for _, dataValKey := range dataVal.MapKeys() {
		dataValKeys[dataValKey] = struct{}{}
		dataValKeysUnused[dataValKey.Interface()] = struct{}{}
	}

	errors := make([]string, 0)

	// This slice will keep track of all the structs we'll be decoding.
	// There can be more than one struct if there are embedded structs
	// that are squashed.
	structs := make([]reflect.Value, 1, 5)
	structs[0] = val

	// Compile the list of all the fields that we're going to be decoding
	// from all the structs.
	type field struct {
		field reflect.StructField
		val   reflect.Value
	}

	// remainField is set to a valid field set with the "remain" tag if
	// we are keeping track of remaining values.
	var remainField *field

	fields := []field{}
	for len(structs) > 0 {
		structVal := structs[0]
		structs = structs[1:]

		structType := structVal.Type()

		for i := 0; i < structType.NumField(); i++ {
			fieldType := structType.Field(i)
			fieldKind := fieldType.Type.Kind()

			// If "squash" is specified in the tag, we squash the field down.
			squash := d.config.Squash && fieldKind == reflect.Struct
			remain := false

			// We always parse the tags cause we're looking for other tags too
			tagParts := strings.Split(fieldType.Tag.Get(d.config.TagName), ",")
			for _, tag := range tagParts[1:] {
				if tag == "squash" {
					squash = true
					break
				}

				if tag == "remain" {
					remain = true
					break
				}
			}

			if squash {
				if fieldKind != reflect.Struct {
					errors = appendErrors(errors,
						fmt.Errorf("%s: unsupported type for squash: %s", fieldType.Name, fieldKind))
				} else {
					structs = append(structs, structVal.FieldByName(fieldType.Name))
				}
				continue
			}

			// Build our field
			fieldCurrent := field{fieldType, structVal.Field(i)}
			if remain {
				remainField = &fieldCurrent
			} else {
				// Normal struct field, store it away
				fields = append(fields, field{fieldType, structVal.Field(i)})
			}
		}
	}

	// for fieldType, field := range fields {
	for _, f := range fields {
		field, fieldValue := f.field, f.val
		fieldName := field.Name

		tagValue := field.Tag.Get(d.config.TagName)
		tagValue = strings.SplitN(tagValue, ",", 2)[0]
		if tagValue != "" {
			fieldName = tagValue
		}

		rawMapKey := reflect.ValueOf(fieldName)
		rawMapVal := dataVal.MapIndex(rawMapKey)
		if !rawMapVal.IsValid() {
			// Do a slower search by iterating over each key and
			// doing case-insensitive search.
			for dataValKey := range dataValKeys {
				mK, ok := dataValKey.Interface().(string)
				if !ok {
					// Not a string key
					continue
				}

				if strings.EqualFold(mK, fieldName) {
					rawMapKey = dataValKey
					rawMapVal = dataVal.MapIndex(dataValKey)
					break
				}
			}

			if !rawMapVal.IsValid() {
				// There was no matching key in the map for the value in
				// the struct. Just ignore.
				continue
			}
		}

		if !fieldValue.IsValid() {
			// This should never happen
			panic("field is not valid")
		}

		// If we can't set the field, then it is unexported or something,
		// and we just continue onwards.
		if !fieldValue.CanSet() {
			continue
		}

		// Delete the key we're using from the unused map so we stop tracking
		delete(dataValKeysUnused, rawMapKey.Interface())

		// If the name is empty string, then we're at the root, and we
		// don't dot-join the fields.
		if name != "" {
			fieldName = fmt.Sprintf("%s.%s", name, fieldName)
		}

		if err := d.decode(fieldName, rawMapVal.Interface(), fieldValue); err != nil {
			errors = appendErrors(errors, err)
		}
	}

	// If we have a "remain"-tagged field and we have unused keys then
	// we put the unused keys directly into the remain field.
	if remainField != nil && len(dataValKeysUnused) > 0 {
		// Build a map of only the unused values
		remain := map[interface{}]interface{}{}
		for key := range dataValKeysUnused {
			remain[key] = dataVal.MapIndex(reflect.ValueOf(key)).Interface()
		}

		// Decode it as-if we were just decoding this map onto our map.
		if err := d.decodeMap(name, remain, remainField.val); err != nil {
			errors = appendErrors(errors, err)
		}

		// Set the map to nil so we have none so that the next check will
		// not error (ErrorUnused)
		dataValKeysUnused = nil
	}

	if d.config.ErrorUnused && len(dataValKeysUnused) > 0 {
		keys := make([]string, 0, len(dataValKeysUnused))
		for rawKey := range dataValKeysUnused {
			keys = append(keys, rawKey.(string))
		}
		sort.Strings(keys)

		err := fmt.Errorf("'%s' has invalid keys: %s", name, strings.Join(keys, ", "))
		errors = appendErrors(errors, err)
	}

	if len(errors) > 0 {
		return &Error{errors}
	}

	// Add the unused keys to the list of unused keys if we're tracking metadata
	if d.config.Metadata != nil {
		for rawKey := range dataValKeysUnused {
			key := rawKey.(string)
			if name != "" {
				key = fmt.Sprintf("%s.%s", name, key)
			}

			d.config.Metadata.Unused = append(d.config.Metadata.Unused, key)
		}
	}

	return nil
}

func isEmptyValue(v reflect.Value) bool {
	switch getKind(v) {
	case reflect.Array, reflect.Map, reflect.Slice, reflect.String:
		return v.Len() == 0
	case reflect.Bool:
		return !v.Bool()
	case reflect.Int, reflect.Int8, reflect.Int16, reflect.Int32, reflect.Int64:
		return v.Int() == 0
	case reflect.Uint, reflect.Uint8, reflect.Uint16, reflect.Uint32, reflect.Uint64, reflect.Uintptr:
		return v.Uint() == 0
	case reflect.Float32, reflect.Float64:
		return v.Float() == 0
	case reflect.Interface, reflect.Ptr:
		return v.IsNil()
	}
	return false
}

func getKind(val reflect.Value) reflect.Kind {
	kind := val.Kind()

	switch {
	case kind >= reflect.Int && kind <= reflect.Int64:
		return reflect.Int
	case kind >= reflect.Uint && kind <= reflect.Uint64:
		return reflect.Uint
	case kind >= reflect.Float32 && kind <= reflect.Float64:
		return reflect.Float32
	default:
		return kind
	}
}<|MERGE_RESOLUTION|>--- conflicted
+++ resolved
@@ -100,7 +100,21 @@
 //         "address": "123 Maple St.",
 //     }
 //
-<<<<<<< HEAD
+// Omit Empty Values
+//
+// When decoding from a struct to any other value, you may use the
+// ",omitempty" suffix on your tag to omit that value if it equates to
+// the zero value. The zero value of all types is specified in the Go
+// specification.
+//
+// For example, the zero type of a numeric type is zero ("0"). If the struct
+// field value is zero and a numeric type, the field is empty, and it won't
+// be encoded into the destination type.
+//
+//     type Source {
+//         Age int `mapstructure:",omitempty"`
+//     }
+//
 // Unexported fields
 //
 // Since unexported (private) struct fields cannot be set outside the package
@@ -125,22 +139,6 @@
 //     type Exported struct {
 //         private: "" // field is left with an empty string (zero value)
 //         Public: "I made it through!"
-=======
-// Omit Empty Values
-//
-// When decoding from a struct to any other value, you may use the
-// ",omitempty" suffix on your tag to omit that value if it equates to
-// the zero value. The zero value of all types is specified in the Go
-// specification.
-//
-// For example, the zero type of a numeric type is zero ("0"). If the struct
-// field value is zero and a numeric type, the field is empty, and it won't
-// be encoded into the destination type.
-//
-//     type Source {
-//         Age int `mapstructure:",omitempty"`
->>>>>>> 331aabc9
-//     }
 //
 // Other Configuration
 //
